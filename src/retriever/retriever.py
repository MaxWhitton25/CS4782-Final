#!/usr/bin/env python3
import os
import sys
import torch
import torch.nn.functional as F
import torch.nn as nn
import faiss
import numpy as np
from datasets import Dataset

# allow import of QueryEncoder
sys.path.append(os.path.join(os.path.dirname(__file__), "../../src/retriever"))
from QueryEncoder import BertQueryEncoder


class Retriever(nn.Module):
    """
    Dense retriever using FAISS, with GPU compatibility.

    Args:
        vd_path (str): path to vector database (.faiss or .pt embedding file)
        corpus (Dataset): HF Dataset of passages, with 'text' field
        device (str or torch.device): device for query encoder and embeddings
    """

    def __init__(self, vd_path: str, corpus: Dataset, device: str = "cpu"):
        super().__init__()
        self.device = torch.device(device)

        # Load FAISS index or embeddings
        if vd_path.endswith(('.faiss', '.index')):
            # prebuilt FAISS index on CPU
            print(f"Loading FAISS index from {vd_path}")
            self.index = faiss.read_index(vd_path)
            print(f"Loaded index: ntotal={self.index.ntotal}, dim={self.index.d}")
            self.embeddings = None
        elif vd_path.endswith('.pt'):
            # load precomputed embeddings and build index
            print(f"Loading embeddings from {vd_path}")
            data = torch.load(vd_path, map_location='cpu')
<<<<<<< HEAD
            emb = data['embeddings']  # CPU tensor
            # move tensor to device for cosine updates
            self.embeddings = emb.to(self.device)
            print(f"Converting embeddings to FAISS (dim={emb.shape[1]})")
            emb_np = emb.numpy().astype('float32')
            self.index = faiss.IndexFlatL2(emb_np.shape[1])
            self.index.add(emb_np)
=======
            self.embeddings = data['embeddings']          # torch tensor
            print("Converting .pt embeddings to FAISS …")
            emb_np = self.embeddings.numpy().astype('float32')
            idx = faiss.IndexFlatIP(emb_np.shape[1])
            idx.add(emb_np)
            self.index = idx
>>>>>>> 36b06e43
        else:
            raise ValueError(f"Unsupported vector db type: {vd_path}")

        self.corpus = corpus
        # initialize query encoder on device
        self.q = BertQueryEncoder(device=self.device)

    def forward(self, queries, k: int = 1):
        """
        Retrieve top-k passages for a batch of input queries.

        Args:
            queries (List[str]): batch of query strings
            k (int): number of top passages to return

        Returns:
            docs: List[List[record]]  // top-k passages per query
            probs: torch.Tensor       // (batch, k) retrieval probabilities
        """
        # 1) encode queries to embeddings on device
        q_emb = self.q(queries).to(self.device)  # (batch, dim)
        q_emb = F.normalize(q_emb, p=2, dim=-1)

        # 2) convert to CPU numpy for FAISS
        q_np = q_emb.detach().cpu().numpy().astype('float32')
        D, I = self.index.search(q_np, k)  # D: (batch,k), I: indices

        # 3) convert sims back to torch on device
        sims = torch.from_numpy(D).to(self.device)

        # 4) optionally recompute cosine similarities if embeddings loaded
        if self.embeddings is not None:
            I_pt = torch.from_numpy(I).long().to(self.device)
            emb_vectors = self.embeddings[I_pt]  # (batch,k,dim) on device
            q_expanded = q_emb.unsqueeze(1)      # (batch,1,dim)
            sims = F.cosine_similarity(q_expanded, emb_vectors, dim=-1)

<<<<<<< HEAD
        # 5) convert to probabilities
        probs = F.softmax(sims, dim=-1)

        # 6) gather docs
        docs = [[self.corpus[int(idx)] for idx in row] for row in I]
        return docs, probs
=======
        # 5. optional: if index built from .pt, recompute sims via cosine
        if hasattr(self, 'embeddings'):
            I_pt = torch.from_numpy(I).to(torch.long)
            emb_vectors = self.embeddings[I_pt]       # (batch,k,dim)
            q_exp = q_emb.unsqueeze(1)
            sims =  torch.sum(q_exp * emb_vectors, axis = -1)

        # 6. probabilities
        probs = F.softmax(sims, dim=-1)
        return docs, probs.to(self.device)
>>>>>>> 36b06e43
<|MERGE_RESOLUTION|>--- conflicted
+++ resolved
@@ -38,22 +38,13 @@
             # load precomputed embeddings and build index
             print(f"Loading embeddings from {vd_path}")
             data = torch.load(vd_path, map_location='cpu')
-<<<<<<< HEAD
             emb = data['embeddings']  # CPU tensor
             # move tensor to device for cosine updates
             self.embeddings = emb.to(self.device)
             print(f"Converting embeddings to FAISS (dim={emb.shape[1]})")
             emb_np = emb.numpy().astype('float32')
-            self.index = faiss.IndexFlatL2(emb_np.shape[1])
+            self.index = faiss.IndexFlatIP(emb_np.shape[1])
             self.index.add(emb_np)
-=======
-            self.embeddings = data['embeddings']          # torch tensor
-            print("Converting .pt embeddings to FAISS …")
-            emb_np = self.embeddings.numpy().astype('float32')
-            idx = faiss.IndexFlatIP(emb_np.shape[1])
-            idx.add(emb_np)
-            self.index = idx
->>>>>>> 36b06e43
         else:
             raise ValueError(f"Unsupported vector db type: {vd_path}")
 
@@ -84,22 +75,8 @@
         # 3) convert sims back to torch on device
         sims = torch.from_numpy(D).to(self.device)
 
-        # 4) optionally recompute cosine similarities if embeddings loaded
-        if self.embeddings is not None:
-            I_pt = torch.from_numpy(I).long().to(self.device)
-            emb_vectors = self.embeddings[I_pt]  # (batch,k,dim) on device
-            q_expanded = q_emb.unsqueeze(1)      # (batch,1,dim)
-            sims = F.cosine_similarity(q_expanded, emb_vectors, dim=-1)
+        docs = [[self.corpus[int(idx)] for idx in row] for row in I]
 
-<<<<<<< HEAD
-        # 5) convert to probabilities
-        probs = F.softmax(sims, dim=-1)
-
-        # 6) gather docs
-        docs = [[self.corpus[int(idx)] for idx in row] for row in I]
-        return docs, probs
-=======
-        # 5. optional: if index built from .pt, recompute sims via cosine
         if hasattr(self, 'embeddings'):
             I_pt = torch.from_numpy(I).to(torch.long)
             emb_vectors = self.embeddings[I_pt]       # (batch,k,dim)
@@ -108,5 +85,4 @@
 
         # 6. probabilities
         probs = F.softmax(sims, dim=-1)
-        return docs, probs.to(self.device)
->>>>>>> 36b06e43
+        return docs, probs.to(self.device)